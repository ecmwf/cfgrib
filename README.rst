--- conflicted
+++ resolved
@@ -138,19 +138,11 @@
 ------------
 
 The main repository is hosted on GitHub,
-<<<<<<< HEAD
-testing, bug report and contributions are highly welcomed and appreciated:
-=======
 testing, bug reports and contributions are highly welcomed and appreciated:
->>>>>>> 2378782c
 
 https://github.com/ecmwf/cfgrib
 
 Please see the CONTRIBUTING.rst document for the best way to help.
-<<<<<<< HEAD
-If you encounter any problems, please file an issue along with a detailed description.
-=======
->>>>>>> 2378782c
 
 Lead developer:
 
