import os

import numpy as np
import pytest

xr = pytest.importorskip(
    "xarray", minversion="0.17.1.dev0", reason="required xarray>=0.18"
)  # noqa

SAMPLE_DATA_FOLDER = os.path.join(os.path.dirname(__file__), "sample-data")
TEST_DATA = os.path.join(SAMPLE_DATA_FOLDER, "regular_ll_sfc.grib")
TEST_DATA_MISSING_VALS = os.path.join(SAMPLE_DATA_FOLDER, "fields_with_missing_values.grib")
TEST_DATA_MULTI_PARAMS = os.path.join(SAMPLE_DATA_FOLDER, "multi_param_on_multi_dims.grib")


def test_plugin() -> None:
    engines = xr.backends.list_engines()
    cfgrib_entrypoint = engines["cfgrib"]
    assert cfgrib_entrypoint.__module__ == "cfgrib.xarray_plugin"


def test_xr_open_dataset_file() -> None:
    expected = {
        "latitude": 37,
        "longitude": 72,
    }

    ds = xr.open_dataset(TEST_DATA, engine="cfgrib")
    assert ds.dims == expected
    assert list(ds.data_vars) == ["skt"]


<<<<<<< HEAD
def test_xr_open_dataset_file_filter_by_keys() -> None:
    ds = xr.open_dataset(TEST_DATA_MULTI_PARAMS, engine="cfgrib")

    assert "t" in ds.data_vars
    assert "z" in ds.data_vars
    assert "u" in ds.data_vars

    ds = xr.open_dataset(
        TEST_DATA_MULTI_PARAMS, engine="cfgrib", filter_by_keys={"shortName": "t"}
    )

    assert "t" in ds.data_vars
    assert "z" not in ds.data_vars
    assert "u" not in ds.data_vars

    ds = xr.open_dataset(
        TEST_DATA_MULTI_PARAMS, engine="cfgrib", filter_by_keys={"shortName": ["t", "z"]}
    )

    assert "t" in ds.data_vars
    assert "z" in ds.data_vars
    assert "u" not in ds.data_vars
=======
def test_xr_open_dataset_file_ignore_keys() -> None:
    ds = xr.open_dataset(TEST_DATA, engine="cfgrib")
    assert "GRIB_typeOfLevel" in ds["skt"].attrs
    ds = xr.open_dataset(TEST_DATA, engine="cfgrib", ignore_keys=["typeOfLevel"])
    assert "GRIB_typeOfLevel" not in ds["skt"].attrs
>>>>>>> b098bc57


def test_xr_open_dataset_dict() -> None:
    fieldset = {
        -10: {
            "gridType": "regular_ll",
            "Nx": 2,
            "Ny": 3,
            "distinctLatitudes": [-10.0, 0.0, 10.0],
            "distinctLongitudes": [0.0, 10.0],
            "paramId": 167,
            "shortName": "2t",
            "values": [[1, 2], [3, 4], [5, 6]],
        }
    }

    ds = xr.open_dataset(fieldset, engine="cfgrib")

    assert ds.dims == {"latitude": 3, "longitude": 2}
    assert list(ds.data_vars) == ["2t"]


def test_xr_open_dataset_dict_ignore_keys() -> None:
    fieldset = {
        -10: {
            "gridType": "regular_ll",
            "Nx": 2,
            "Ny": 3,
            "distinctLatitudes": [-10.0, 0.0, 10.0],
            "distinctLongitudes": [0.0, 10.0],
            "paramId": 167,
            "shortName": "2t",
            "typeOfLevel": "surface",
            "values": [[1, 2], [3, 4], [5, 6]],
        }
    }
    ds = xr.open_dataset(fieldset, engine="cfgrib")
    assert "GRIB_typeOfLevel" in ds["2t"].attrs
    ds = xr.open_dataset(fieldset, engine="cfgrib", ignore_keys=["typeOfLevel"])
    assert "GRIB_typeOfLevel" not in ds["2t"].attrs


def test_xr_open_dataset_list() -> None:
    fieldset = [
        {
            "gridType": "regular_ll",
            "Nx": 2,
            "Ny": 3,
            "distinctLatitudes": [-10.0, 0.0, 10.0],
            "distinctLongitudes": [0.0, 10.0],
            "paramId": 167,
            "shortName": "2t",
            "values": [[1, 2], [3, 4], [5, 6]],
        }
    ]

    ds = xr.open_dataset(fieldset, engine="cfgrib")

    assert ds.dims == {"latitude": 3, "longitude": 2}
    assert list(ds.data_vars) == ["2t"]

    ds_empty = xr.open_dataset([], engine="cfgrib")

    assert ds_empty.equals(xr.Dataset())


def test_xr_open_dataset_list_ignore_keys() -> None:
    fieldset = [
        {
            "gridType": "regular_ll",
            "Nx": 2,
            "Ny": 3,
            "distinctLatitudes": [-10.0, 0.0, 10.0],
            "distinctLongitudes": [0.0, 10.0],
            "paramId": 167,
            "shortName": "2t",
            "typeOfLevel": "surface",
            "values": [[1, 2], [3, 4], [5, 6]],
        }
    ]

    ds = xr.open_dataset(fieldset, engine="cfgrib")
    assert "GRIB_typeOfLevel" in ds["2t"].attrs
    ds = xr.open_dataset(fieldset, engine="cfgrib", ignore_keys=["typeOfLevel"])
    assert "GRIB_typeOfLevel" not in ds["2t"].attrs


def test_read() -> None:
    expected = {
        "latitude": 37,
        "longitude": 72,
    }
    import cfgrib.xarray_plugin

    opener = cfgrib.xarray_plugin.CfGribBackend()
    ds = opener.open_dataset(TEST_DATA)
    assert ds.dims == expected
    assert list(ds.data_vars) == ["skt"]


def test_xr_open_dataset_file_missing_vals() -> None:
    ds = xr.open_dataset(TEST_DATA_MISSING_VALS, engine="cfgrib")
    t2 = ds["t2m"]
    assert np.isclose(np.nanmean(t2.values[0, :, :]), 268.375)
    assert np.isclose(np.nanmean(t2.values[1, :, :]), 270.716)<|MERGE_RESOLUTION|>--- conflicted
+++ resolved
@@ -30,7 +30,6 @@
     assert list(ds.data_vars) == ["skt"]
 
 
-<<<<<<< HEAD
 def test_xr_open_dataset_file_filter_by_keys() -> None:
     ds = xr.open_dataset(TEST_DATA_MULTI_PARAMS, engine="cfgrib")
 
@@ -53,13 +52,13 @@
     assert "t" in ds.data_vars
     assert "z" in ds.data_vars
     assert "u" not in ds.data_vars
-=======
+
+
 def test_xr_open_dataset_file_ignore_keys() -> None:
     ds = xr.open_dataset(TEST_DATA, engine="cfgrib")
     assert "GRIB_typeOfLevel" in ds["skt"].attrs
     ds = xr.open_dataset(TEST_DATA, engine="cfgrib", ignore_keys=["typeOfLevel"])
     assert "GRIB_typeOfLevel" not in ds["skt"].attrs
->>>>>>> b098bc57
 
 
 def test_xr_open_dataset_dict() -> None:
