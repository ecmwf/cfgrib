#
# Copyright 2017-2019 European Centre for Medium-Range Weather Forecasts (ECMWF).
#
# Licensed under the Apache License, Version 2.0 (the "License");
# you may not use this file except in compliance with the License.
# You may obtain a copy of the License at
#
#   http://www.apache.org/licenses/LICENSE-2.0
#
# Unless required by applicable law or agreed to in writing, software
# distributed under the License is distributed on an "AS IS" BASIS,
# WITHOUT WARRANTIES OR CONDITIONS OF ANY KIND, either express or implied.
# See the License for the specific language governing permissions and
# limitations under the License.

<<<<<<< HEAD
__version__ = '0.9.8.2.dev0'
=======
__version__ = '0.9.8.1.dev0'
>>>>>>> 75af623a

# cfgrib core API depends on the ECMWF ecCodes C-library only
from .cfmessage import CfMessage
from .dataset import Dataset, DatasetBuildError, open_file, open_fileindex
from .messages import Message, FileStream

# NOTE: xarray is not a hard dependency, but let's provide helpers if it is available.
try:
    from .xarray_store import open_dataset, open_datasets
    from .xarray_to_grib import to_grib
except ImportError:
    pass<|MERGE_RESOLUTION|>--- conflicted
+++ resolved
@@ -13,11 +13,7 @@
 # See the License for the specific language governing permissions and
 # limitations under the License.
 
-<<<<<<< HEAD
-__version__ = '0.9.8.2.dev0'
-=======
 __version__ = '0.9.8.1.dev0'
->>>>>>> 75af623a
 
 # cfgrib core API depends on the ECMWF ecCodes C-library only
 from .cfmessage import CfMessage
