--- conflicted
+++ resolved
@@ -219,21 +219,9 @@
             return super(ComputedKeysMessage, self).__setitem__(item, value)
 
 
-<<<<<<< HEAD
 class FileStreamItems(T.ItemsView[OffsetType, Message]):
     def __init__(self, filestream: "FileStream"):
         self.filestream = filestream
-=======
-@attr.attrs(auto_attribs=True)
-class FileStream(T.Iterable[Message]):
-    """Iterator-like access to a filestream of Messages."""
-
-    path: str
-    message_class: T.Type[Message] = attr.attrib(default=Message, repr=False)
-    errors: str = attr.attrib(
-        default="warn", validator=attr.validators.in_(["ignore", "warn", "raise"])
-    )
->>>>>>> be68920a
 
     def itervalues(self) -> T.Iterator[Message]:
         errors = self.filestream.errors
@@ -243,16 +231,16 @@
                 valid_message_found = False
                 while True:
                     try:
-                        yield self.filestream.message_from_file(file, errors=errors)
+                        yield self.message_from_file(file, errors=self.errors)
                         valid_message_found = True
                     except EOFError:
                         if not valid_message_found:
-                            raise EOFError("No valid message found: %r" % self.filestream.path)
+                            raise EOFError("No valid message found in file: %r" % self.path)
                         break
                     except Exception:
-                        if errors == "ignore":
+                        if self.errors == "ignore":
                             pass
-                        elif errors == "raise":
+                        elif self.errors == "raise":
                             raise
                         else:
                             LOG.exception("skipping corrupted Message")
