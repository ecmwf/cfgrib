--- conflicted
+++ resolved
@@ -51,11 +51,7 @@
 #
 # No explicit support for MULTI-FIELD at Message level.
 #
-<<<<<<< HEAD
-# eccodes.codes_grib_multi_support_on()
-=======
-bindings.codes_grib_multi_support_on()
->>>>>>> 7ee9540e
+eccodes.codes_grib_multi_support_on()
 
 
 @attr.attrs()
@@ -69,27 +65,19 @@
     )
 
     @classmethod
-<<<<<<< HEAD
     def from_file(cls, file, offset=None, **kwargs):
         # type: (T.IO[bytes], int, T.Any) -> Message
-        if offset is not None:
-            file.seek(offset)
-        codes_id = eccodes.codes_grib_new_from_file(file)
-        if codes_id is None:
-            raise EOFError("End of file: %r" % file)
-=======
-    def from_file(cls, file, offset=None, product_kind=bindings.CODES_PRODUCT_GRIB, **kwargs):
-        # type: (T.IO[bytes], int, int, T.Any) -> Message
         field_in_message = 0
         if isinstance(offset, tuple):
             offset, field_in_message = offset
         if offset is not None:
             file.seek(offset)
-        codes_id = bindings.codes_handle_new_from_file(file, product_kind)
+        codes_id = None
         # iterate over multi-fields in the message
-        for _ in range(field_in_message):
-            codes_id = bindings.codes_handle_new_from_file(file, product_kind)
->>>>>>> 7ee9540e
+        for _ in range(field_in_message + 1):
+            codes_id = eccodes.codes_grib_new_from_file(file)
+        if codes_id is None:
+            raise EOFError("End of file: %r" % file)
         return cls(codes_id=codes_id, **kwargs)
 
     @classmethod
@@ -212,31 +200,6 @@
             return super(ComputedKeysMessage, self).__setitem__(item, value)
 
 
-<<<<<<< HEAD
-def make_message_schema(message, schema_keys, log=LOG):
-    schema = collections.OrderedDict()
-    for key in schema_keys:
-        bkey = key
-        try:
-            key_type = eccodes.codes_get_native_type(message.codes_id, bkey)
-            if key_type is None:
-                raise eccodes.KeyValueNotFoundError(("key not found %r" % key))
-        except Exception as ex:
-            if isinstance(ex, eccodes.KeyValueNotFoundError):
-                log.exception("key %r failed", key)
-            schema[key] = ()
-            continue
-        size = eccodes.codes_get_size(message.codes_id, bkey)
-        if key_type == str:
-            length = eccodes.codes_get_string_length(message.codes_id, bkey)
-            schema[key] = (key_type, size, length)
-        else:
-            schema[key] = (key_type, size)
-    return schema
-
-
-=======
->>>>>>> 7ee9540e
 @attr.attrs()
 class FileStream(collections.Iterable):
     """Iterator-like access to a filestream of Messages."""
@@ -312,12 +275,7 @@
                 if isinstance(value, list):
                     value = tuple(value)
                 header_values.append(value)
-<<<<<<< HEAD
             offset = message.message_get('offset', int)
-            offsets.setdefault(tuple(header_values), []).append(offset)
-        return cls(filestream=filestream, index_keys=index_keys, offsets=list(offsets.items()))
-=======
-            offset = message.message_get('offset', bindings.CODES_TYPE_LONG)
             if offset in count_offsets:
                 count_offsets[offset] += 1
                 offset_field = (offset, count_offsets[offset])
@@ -329,7 +287,6 @@
         # record the index protocol version in the instance so it is dumped with pickle
         self.index_protocol_version = cls.allowed_protocol_version
         return self
->>>>>>> 7ee9540e
 
     @classmethod
     def from_indexpath(cls, indexpath):
